require 'active_record/version'
module Delayed
  module Backend
    module ActiveRecord
      # A job object that is persisted to the database.
      # Contains the work object as a YAML field.
      class Job < ::ActiveRecord::Base
        include Delayed::Backend::Base

        if ::ActiveRecord::VERSION::MAJOR < 4 || defined?(::ActiveRecord::MassAssignmentSecurity)
          attr_accessible :priority, :run_at, :queue, :payload_object,
                          :failed_at, :locked_at, :locked_by, :handler
        end

        scope :by_priority, lambda { order('priority ASC, run_at ASC') }

        before_save :set_default_run_at

        def self.set_delayed_job_table_name
          delayed_job_table_name = "#{::ActiveRecord::Base.table_name_prefix}delayed_jobs"
          self.table_name = delayed_job_table_name
        end

        self.set_delayed_job_table_name

        def self.ready_to_run(worker_name, max_run_time)
          where('(run_at <= ? AND (locked_at IS NULL OR locked_at < ?) OR locked_by = ?) AND failed_at IS NULL', db_time_now, db_time_now - max_run_time, worker_name)
        end

        def self.before_fork
          ::ActiveRecord::Base.clear_all_connections!
        end

        def self.after_fork
          ::ActiveRecord::Base.establish_connection
        end

        # When a worker is exiting, make sure we don't have any locked jobs.
        def self.clear_locks!(worker_name)
          where(:locked_by => worker_name).update_all(:locked_by => nil, :locked_at => nil)
        end

        def self.reserve(worker, max_run_time = Worker.max_run_time)
          # scope to filter to records that are "ready to run"
          ready_scope = self.ready_to_run(worker.name, max_run_time)

          # scope to filter to the single next eligible job
          ready_scope = ready_scope.where('priority >= ?', Worker.min_priority) if Worker.min_priority
          ready_scope = ready_scope.where('priority <= ?', Worker.max_priority) if Worker.max_priority
          ready_scope = ready_scope.where(:queue => Worker.queues) if Worker.queues.any?
          ready_scope = ready_scope.by_priority

          now = self.db_time_now

          # Optimizations for faster lookups on some common databases
          case self.connection.adapter_name
          when "PostgreSQL"
            # Custom SQL required for PostgreSQL because postgres does not support UPDATE...LIMIT
            # This locks the single record 'FOR UPDATE' in the subquery (http://www.postgresql.org/docs/9.0/static/sql-select.html#SQL-FOR-UPDATE-SHARE)
            # Note: active_record would attempt to generate UPDATE...LIMIT like sql for postgres if we use a .limit() filter, but it would not use
            # 'FOR UPDATE' and we would have many locking conflicts
            quoted_table_name = self.connection.quote_table_name(self.table_name)
            subquery_sql      = ready_scope.limit(1).lock(true).select('id').to_sql
            reserved          = self.find_by_sql(["UPDATE #{quoted_table_name} SET locked_at = ?, locked_by = ? WHERE id IN (#{subquery_sql}) RETURNING *", now, worker.name])
            reserved[0]
          when "MySQL", "Mysql2"
            # This works on MySQL and possibly some other DBs that support UPDATE...LIMIT. It uses separate queries to lock and return the job
            count = ready_scope.limit(1).update_all(:locked_at => now, :locked_by => worker.name)
            return nil if count == 0
<<<<<<< HEAD
            self.where(:locked_at => now, :locked_by => worker.name).first
          when "MSSQL"
            # The MSSQL driver doesn't generate a limit clause when update_all is called directly
            subsubquery_sql = ready_scope.limit(1).to_sql
            # select("id") doesn't generate a subquery, so force a subquery
            subquery_sql = "SELECT id FROM (#{subsubquery_sql}) AS x"
            quoted_table_name = self.connection.quote_table_name(self.table_name)
            sql = ["UPDATE #{quoted_table_name} SET locked_at = ?, locked_by = ? WHERE id IN (#{subquery_sql})", now, worker.name]
            count = self.connection.execute(sanitize_sql(sql))
            return nil if count == 0
            # MSSQL JDBC doesn't support OUTPUT INSERTED.* for returning a result set, so query locked row
            self.where(:locked_at => now, :locked_by => worker.name).first
=======
            self.where(:locked_at => now, :locked_by => worker.name, :failed_at => nil).first
>>>>>>> a2a5d9f4
          else
            # This is our old fashion, tried and true, but slower lookup
            ready_scope.limit(worker.read_ahead).detect do |job|
              count = ready_scope.where(:id => job.id).update_all(:locked_at => now, :locked_by => worker.name)
              count == 1 && job.reload
            end
          end
        end

        # Get the current time (GMT or local depending on DB)
        # Note: This does not ping the DB to get the time, so all your clients
        # must have syncronized clocks.
        def self.db_time_now
          if Time.zone
            Time.zone.now
          elsif ::ActiveRecord::Base.default_timezone == :utc
            Time.now.utc
          else
            Time.now
          end
        end

        def reload(*args)
          reset
          super
        end
      end
    end
  end
end<|MERGE_RESOLUTION|>--- conflicted
+++ resolved
@@ -67,8 +67,7 @@
             # This works on MySQL and possibly some other DBs that support UPDATE...LIMIT. It uses separate queries to lock and return the job
             count = ready_scope.limit(1).update_all(:locked_at => now, :locked_by => worker.name)
             return nil if count == 0
-<<<<<<< HEAD
-            self.where(:locked_at => now, :locked_by => worker.name).first
+            self.where(:locked_at => now, :locked_by => worker.name, :failed_at => nil).first
           when "MSSQL"
             # The MSSQL driver doesn't generate a limit clause when update_all is called directly
             subsubquery_sql = ready_scope.limit(1).to_sql
@@ -79,10 +78,7 @@
             count = self.connection.execute(sanitize_sql(sql))
             return nil if count == 0
             # MSSQL JDBC doesn't support OUTPUT INSERTED.* for returning a result set, so query locked row
-            self.where(:locked_at => now, :locked_by => worker.name).first
-=======
             self.where(:locked_at => now, :locked_by => worker.name, :failed_at => nil).first
->>>>>>> a2a5d9f4
           else
             # This is our old fashion, tried and true, but slower lookup
             ready_scope.limit(worker.read_ahead).detect do |job|
